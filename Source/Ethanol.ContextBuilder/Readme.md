--- conflicted
+++ resolved
@@ -59,11 +59,10 @@
 
 ### Running the Application
 
-The application can be executed via [ethanol command line interface](../Ethanol.Cli/Readme.md).
+The application can be execute via [ethanol command line interface](../Ethanol.Cli/Readme.md).
 
 Dpending on the configuration the application reads/writes data from PostgreSQL database `ethanol`. See [Scripts](./Scripts/Readme.md) for instructions on the initialization of the 
 database.
-
 
 ## Context Builder: Deep Dive into Functionality
 
@@ -108,11 +107,6 @@
 8. **Output Relay**: 
    Finally, these structured, rich context data are dispatched to the tool's output. They can be further processed and analyzed by subsequent tools in the analytical pipeline.
 
-<<<<<<< HEAD
-=======
-In essence, the Context Builder plays a pivotal role in transforming raw flow records into a contextually rich, structured format, ready for deeper insights and interpretations.
-
->>>>>>> a22541db
 ## Credits
 
 Ethanol is a collaborative project made possible by the following contributors:
